//===-- Host.mm -------------------------------------------------*- C++ -*-===//
//
//                     The LLVM Compiler Infrastructure
//
// This file is distributed under the University of Illinois Open Source
// License. See LICENSE.TXT for details.
//
//===----------------------------------------------------------------------===//

#include "lldb/Host/Host.h"

#include <AvailabilityMacros.h>

#if !defined(MAC_OS_X_VERSION_10_7) || MAC_OS_X_VERSION_MAX_ALLOWED < MAC_OS_X_VERSION_10_7
#define NO_XPC_SERVICES 1 
#endif

#if !defined(NO_XPC_SERVICES)
#define __XPC_PRIVATE_H__
#include <xpc/xpc.h>

#define LaunchUsingXPCRightName "com.apple.dt.Xcode.RootDebuggingXPCService"

// These XPC messaging keys are used for communication between Host.mm and the XPC service.
#define LauncherXPCServiceAuthKey               "auth-key"
#define LauncherXPCServiceArgPrefxKey           "arg"
#define LauncherXPCServiceEnvPrefxKey           "env"
#define LauncherXPCServiceCPUTypeKey            "cpuType"
#define LauncherXPCServicePosixspawnFlagsKey    "posixspawnFlags"
#define LauncherXPCServiceStdInPathKeyKey       "stdInPath"
#define LauncherXPCServiceStdOutPathKeyKey      "stdOutPath"
#define LauncherXPCServiceStdErrPathKeyKey      "stdErrPath"
#define LauncherXPCServiceChildPIDKey           "childPID"
#define LauncherXPCServiceErrorTypeKey          "errorType"
#define LauncherXPCServiceCodeTypeKey           "errorCode"

#endif

#include "llvm/Support/Host.h"

#include <asl.h>
#include <crt_externs.h>
#include <grp.h>
#include <libproc.h>
#include <pwd.h>
#include <spawn.h>
#include <stdio.h>
#include <stdlib.h>
#include <sys/proc.h>
#include <sys/stat.h>
#include <sys/sysctl.h>
#include <sys/types.h>
#include <unistd.h>

#include "lldb/Core/ArchSpec.h"
#include "lldb/Core/Communication.h"
#include "lldb/Core/DataBufferHeap.h"
#include "lldb/Core/DataExtractor.h"
#include "lldb/Core/Log.h"
#include "lldb/Core/Module.h"
#include "lldb/Core/ModuleSpec.h"
#include "lldb/Core/StreamFile.h"
#include "lldb/Core/StreamString.h"
#include "lldb/Core/StructuredData.h"
#include "lldb/Host/ConnectionFileDescriptor.h"
#include "lldb/Host/Endian.h"
#include "lldb/Host/FileSpec.h"
#include "lldb/Host/FileSystem.h"
#include "lldb/Host/HostInfo.h"
#include "lldb/Host/ThreadLauncher.h"
#include "lldb/Target/Platform.h"
#include "lldb/Target/Process.h"
#include "lldb/Utility/CleanUp.h"
#include "lldb/Utility/NameMatches.h"

#include "cfcpp/CFCBundle.h"
#include "cfcpp/CFCMutableArray.h"
#include "cfcpp/CFCMutableDictionary.h"
#include "cfcpp/CFCReleaser.h"
#include "cfcpp/CFCString.h"


#include <objc/objc-auto.h>

#include <CoreFoundation/CoreFoundation.h>
#include <Foundation/Foundation.h>

#ifndef _POSIX_SPAWN_DISABLE_ASLR
#define _POSIX_SPAWN_DISABLE_ASLR       0x0100
#endif

extern "C" 
{
    int __pthread_chdir(const char *path);
    int __pthread_fchdir (int fildes);
}

using namespace lldb;
using namespace lldb_private;

bool
Host::GetBundleDirectory (const FileSpec &file, FileSpec &bundle_directory)
{
#if defined (__APPLE__)
    if (file.GetFileType () == FileSpec::eFileTypeDirectory)
    {
        char path[PATH_MAX];
        if (file.GetPath(path, sizeof(path)))
        {
            CFCBundle bundle (path);
            if (bundle.GetPath (path, sizeof(path)))
            {
                bundle_directory.SetFile (path, false);
                return true;
            }
        }
    }
#endif
    bundle_directory.Clear();
    return false;
}


bool
Host::ResolveExecutableInBundle (FileSpec &file)
{
#if defined (__APPLE__)
    if (file.GetFileType () == FileSpec::eFileTypeDirectory)
    {
        char path[PATH_MAX];
        if (file.GetPath(path, sizeof(path)))
        {
            CFCBundle bundle (path);
            CFCReleaser<CFURLRef> url(bundle.CopyExecutableURL ());
            if (url.get())
            {
                if (::CFURLGetFileSystemRepresentation (url.get(), YES, (UInt8*)path, sizeof(path)))
                {
                    file.SetFile(path, false);
                    return true;
                }
            }
        }
    }
#endif
  return false;
}

static void *
AcceptPIDFromInferior (void *arg)
{
    const char *connect_url = (const char *)arg;
    ConnectionFileDescriptor file_conn;
    Error error;
    if (file_conn.Connect (connect_url, &error) == eConnectionStatusSuccess)
    {
        char pid_str[256];
        ::memset (pid_str, 0, sizeof(pid_str));
        ConnectionStatus status;
        const size_t pid_str_len = file_conn.Read (pid_str, sizeof(pid_str), 0, status, NULL);
        if (pid_str_len > 0)
        {
            int pid = atoi (pid_str);
            return (void *)(intptr_t)pid;
        }
    }
    return NULL;
}

static bool
WaitForProcessToSIGSTOP (const lldb::pid_t pid, const int timeout_in_seconds)
{
    const int time_delta_usecs = 100000;
    const int num_retries = timeout_in_seconds/time_delta_usecs;
    for (int i=0; i<num_retries; i++)
    {
        struct proc_bsdinfo bsd_info;
        int error = ::proc_pidinfo (pid, PROC_PIDTBSDINFO, 
                                    (uint64_t) 0, 
                                    &bsd_info, 
                                    PROC_PIDTBSDINFO_SIZE);
        
        switch (error)
        {
        case EINVAL:
        case ENOTSUP:
        case ESRCH:
        case EPERM:
            return false;
        
        default:
            break;

        case 0:
            if (bsd_info.pbi_status == SSTOP)
                return true;
        }
        ::usleep (time_delta_usecs);
    }
    return false;
}
#if !defined(__arm__) && !defined(__arm64__) && !defined(__aarch64__)

//static lldb::pid_t
//LaunchInNewTerminalWithCommandFile 
//(
//    const char **argv, 
//    const char **envp,
//    const char *working_dir,
//    const ArchSpec *arch_spec,
//    bool stop_at_entry,
//    bool disable_aslr
//)
//{
//    if (!argv || !argv[0])
//        return LLDB_INVALID_PROCESS_ID;
//
//    OSStatus error = 0;
//    
//    FileSpec program (argv[0], false);
//    
//    
//    std::string unix_socket_name;
//
//    char temp_file_path[PATH_MAX];
//    const char *tmpdir = ::getenv ("TMPDIR");
//    if (tmpdir == NULL)
//        tmpdir = "/tmp/";
//    ::snprintf (temp_file_path, sizeof(temp_file_path), "%s%s-XXXXXX", tmpdir, program.GetFilename().AsCString());
//    
//    if (::mktemp (temp_file_path) == NULL)
//        return LLDB_INVALID_PROCESS_ID;
//
//    unix_socket_name.assign (temp_file_path);
//
//    ::strlcat (temp_file_path, ".command", sizeof (temp_file_path));
//
//    StreamFile command_file;
//    command_file.GetFile().Open (temp_file_path, 
//                                 File::eOpenOptionWrite | File::eOpenOptionCanCreate,
//                                 lldb::eFilePermissionsDefault);
//    
//    if (!command_file.GetFile().IsValid())
//        return LLDB_INVALID_PROCESS_ID;
//    
//    FileSpec darwin_debug_file_spec;
//    if (!HostInfo::GetLLDBPath (ePathTypeSupportExecutableDir, darwin_debug_file_spec))
//        return LLDB_INVALID_PROCESS_ID;
//    darwin_debug_file_spec.GetFilename().SetCString("darwin-debug");
//
//    if (!darwin_debug_file_spec.Exists())
//        return LLDB_INVALID_PROCESS_ID;
//
//    char launcher_path[PATH_MAX];
//    darwin_debug_file_spec.GetPath(launcher_path, sizeof(launcher_path));
//    command_file.Printf("\"%s\" ", launcher_path);
//
//    command_file.Printf("--unix-socket=%s ", unix_socket_name.c_str());
//
//    if (arch_spec && arch_spec->IsValid())
//    {
//        command_file.Printf("--arch=%s ", arch_spec->GetArchitectureName());
//    }
//
//    if (disable_aslr)
//    {
//        command_file.PutCString("--disable-aslr ");
//    }
//
//    command_file.PutCString("-- ");
//
//    if (argv)
//    {
//        for (size_t i=0; argv[i] != NULL; ++i)
//        {
//            command_file.Printf("\"%s\" ", argv[i]);
//        }
//    }
//    command_file.PutCString("\necho Process exited with status $?\n");
//    command_file.GetFile().Close();
//    if (::chmod (temp_file_path, S_IRWXU | S_IRWXG) != 0)
//        return LLDB_INVALID_PROCESS_ID;
//
//    CFCMutableDictionary cf_env_dict;
//
//    const bool can_create = true;
//    if (envp)
//    {
//        for (size_t i=0; envp[i] != NULL; ++i)
//        {
//            const char *env_entry = envp[i];
//            const char *equal_pos = strchr(env_entry, '=');
//            if (equal_pos)
//            {
//                std::string env_key (env_entry, equal_pos);
//                std::string env_val (equal_pos + 1);
//                CFCString cf_env_key (env_key.c_str(), kCFStringEncodingUTF8);
//                CFCString cf_env_val (env_val.c_str(), kCFStringEncodingUTF8);
//                cf_env_dict.AddValue (cf_env_key.get(), cf_env_val.get(), can_create);
//            }
//        }
//    }
//
//    LSApplicationParameters app_params;
//    ::memset (&app_params, 0, sizeof (app_params));
//    app_params.flags = kLSLaunchDontAddToRecents | kLSLaunchAsync;
//    app_params.argv = NULL;
//    app_params.environment = (CFDictionaryRef)cf_env_dict.get();
//
//    CFCReleaser<CFURLRef> command_file_url (::CFURLCreateFromFileSystemRepresentation (NULL,
//                                                                                       (const UInt8 *)temp_file_path,
//                                                                                       strlen(temp_file_path),
//                                                                                       false));
//
//    CFCMutableArray urls;
//
//    // Terminal.app will open the ".command" file we have created
//    // and run our process inside it which will wait at the entry point
//    // for us to attach.
//    urls.AppendValue(command_file_url.get());
//
//
//    lldb::pid_t pid = LLDB_INVALID_PROCESS_ID;
//
//    Error lldb_error;
//    // Sleep and wait a bit for debugserver to start to listen...
//    char connect_url[128];
//    ::snprintf (connect_url, sizeof(connect_url), "unix-accept://%s", unix_socket_name.c_str());
//
//    // Spawn a new thread to accept incoming connection on the connect_url
//    // so we can grab the pid from the inferior
//    lldb::thread_t accept_thread = Host::ThreadCreate (unix_socket_name.c_str(),
//                                                       AcceptPIDFromInferior,
//                                                       connect_url,
//                                                       &lldb_error);
//
//    ProcessSerialNumber psn;
//    error = LSOpenURLsWithRole(urls.get(), kLSRolesShell, NULL, &app_params, &psn, 1);
//    if (error == noErr)
//    {
//        thread_result_t accept_thread_result = NULL;
//        if (Host::ThreadJoin (accept_thread, &accept_thread_result, &lldb_error))
//        {
//            if (accept_thread_result)
//            {
//                pid = (intptr_t)accept_thread_result;
//
//                // Wait for process to be stopped the entry point by watching
//                // for the process status to be set to SSTOP which indicates it it
//                // SIGSTOP'ed at the entry point
//                WaitForProcessToSIGSTOP (pid, 5);
//            }
//        }
//    }
//    else
//    {
//        Host::ThreadCancel (accept_thread, &lldb_error);
//    }
//
//    return pid;
//}

const char *applscript_in_new_tty = 
"tell application \"Terminal\"\n"
"   activate\n"
"	do script \"%s\"\n"
"end tell\n";


const char *applscript_in_existing_tty = "\
set the_shell_script to \"%s\"\n\
tell application \"Terminal\"\n\
	repeat with the_window in (get windows)\n\
		repeat with the_tab in tabs of the_window\n\
			set the_tty to tty in the_tab\n\
			if the_tty contains \"%s\" then\n\
				if the_tab is not busy then\n\
					set selected of the_tab to true\n\
					set frontmost of the_window to true\n\
					do script the_shell_script in the_tab\n\
					return\n\
				end if\n\
			end if\n\
		end repeat\n\
	end repeat\n\
	do script the_shell_script\n\
end tell\n";


static Error
LaunchInNewTerminalWithAppleScript (const char *exe_path, ProcessLaunchInfo &launch_info)
{
    Error error;
    char unix_socket_name[PATH_MAX] = "/tmp/XXXXXX";    
    if (::mktemp (unix_socket_name) == NULL)
    {
        error.SetErrorString ("failed to make temporary path for a unix socket");
        return error;
    }
    
    StreamString command;
    FileSpec darwin_debug_file_spec;
    if (!HostInfo::GetLLDBPath(ePathTypeSupportExecutableDir, darwin_debug_file_spec))
    {
        error.SetErrorString ("can't locate the 'darwin-debug' executable");
        return error;
    }

    darwin_debug_file_spec.GetFilename().SetCString("darwin-debug");
        
    if (!darwin_debug_file_spec.Exists())
    {
        error.SetErrorStringWithFormat ("the 'darwin-debug' executable doesn't exists at '%s'", 
                                        darwin_debug_file_spec.GetPath().c_str());
        return error;
    }
    
    char launcher_path[PATH_MAX];
    darwin_debug_file_spec.GetPath(launcher_path, sizeof(launcher_path));

    const ArchSpec &arch_spec = launch_info.GetArchitecture();
    // Only set the architecture if it is valid and if it isn't Haswell (x86_64h).
    if (arch_spec.IsValid() && arch_spec.GetCore() != ArchSpec::eCore_x86_64_x86_64h)
        command.Printf("arch -arch %s ", arch_spec.GetArchitectureName());

    command.Printf("'%s' --unix-socket=%s", launcher_path, unix_socket_name);

    if (arch_spec.IsValid())
        command.Printf(" --arch=%s", arch_spec.GetArchitectureName());

    FileSpec working_dir{launch_info.GetWorkingDirectory()};
    if (working_dir)
        command.Printf(" --working-dir '%s'", working_dir.GetCString());
    else
    {
        char cwd[PATH_MAX];
        if (getcwd(cwd, PATH_MAX))
            command.Printf(" --working-dir '%s'", cwd);
    }
    
    if (launch_info.GetFlags().Test (eLaunchFlagDisableASLR))
        command.PutCString(" --disable-aslr");
    
    // We are launching on this host in a terminal. So compare the environment on the host
    // to what is supplied in the launch_info. Any items that aren't in the host environment
    // need to be sent to darwin-debug. If we send all environment entries, we might blow the
    // max command line length, so we only send user modified entries.
    const char **envp = launch_info.GetEnvironmentEntries().GetConstArgumentVector ();

    StringList host_env;
    const size_t host_env_count = Host::GetEnvironment (host_env);

    if (envp && envp[0])
    {
        const char *env_entry;
        for (size_t env_idx = 0; (env_entry = envp[env_idx]) != NULL; ++env_idx)
        {
            bool add_entry = true;
            for (size_t i=0; i<host_env_count; ++i)
            {
                const char *host_env_entry = host_env.GetStringAtIndex(i);
                if (strcmp(env_entry, host_env_entry) == 0)
                {
                    add_entry = false;
                    break;
                }
            }
            if (add_entry)
            {
                command.Printf(" --env='%s'", env_entry);
            }
        }
    }

    command.PutCString(" -- ");

    const char **argv = launch_info.GetArguments().GetConstArgumentVector ();
    if (argv)
    {
        for (size_t i=0; argv[i] != NULL; ++i)
        {
            if (i==0)
                command.Printf(" '%s'", exe_path);
            else
                command.Printf(" '%s'", argv[i]);
        }
    }
    else
    {
        command.Printf(" '%s'", exe_path);
    }
    command.PutCString (" ; echo Process exited with status $?");
    if (launch_info.GetFlags().Test(lldb::eLaunchFlagCloseTTYOnExit))
        command.PutCString (" ; exit");
    
    StreamString applescript_source;

    const char *tty_command = command.GetString().c_str();
//    if (tty_name && tty_name[0])
//    {
//        applescript_source.Printf (applscript_in_existing_tty, 
//                                   tty_command,
//                                   tty_name);
//    }
//    else
//    {
        applescript_source.Printf (applscript_in_new_tty, 
                                   tty_command);
//    }

    

    const char *script_source = applescript_source.GetString().c_str();
    //puts (script_source);
    NSAppleScript* applescript = [[NSAppleScript alloc] initWithSource:[NSString stringWithCString:script_source encoding:NSUTF8StringEncoding]];

    lldb::pid_t pid = LLDB_INVALID_PROCESS_ID;

    Error lldb_error;
    // Sleep and wait a bit for debugserver to start to listen...
    ConnectionFileDescriptor file_conn;
    char connect_url[128];
    ::snprintf (connect_url, sizeof(connect_url), "unix-accept://%s", unix_socket_name);

    // Spawn a new thread to accept incoming connection on the connect_url
    // so we can grab the pid from the inferior. We have to do this because we
    // are sending an AppleScript that will launch a process in Terminal.app,
    // in a shell and the shell will fork/exec a couple of times before we get
    // to the process that we wanted to launch. So when our process actually
    // gets launched, we will handshake with it and get the process ID for it.
    HostThread accept_thread = ThreadLauncher::LaunchThread(unix_socket_name, AcceptPIDFromInferior, connect_url, &lldb_error);

    [applescript executeAndReturnError:nil];
    
    thread_result_t accept_thread_result = NULL;
    lldb_error = accept_thread.Join(&accept_thread_result);
    if (lldb_error.Success() && accept_thread_result)
    {
        pid = (intptr_t)accept_thread_result;

        // Wait for process to be stopped at the entry point by watching
        // for the process status to be set to SSTOP which indicates it it
        // SIGSTOP'ed at the entry point
        WaitForProcessToSIGSTOP(pid, 5);
    }

    FileSystem::Unlink(FileSpec{unix_socket_name, false});
    [applescript release];
    if (pid != LLDB_INVALID_PROCESS_ID)
        launch_info.SetProcessID (pid);
    return error;
}

#endif // #if !defined(__arm__) && !defined(__arm64__) && !defined(__aarch64__)


// On MacOSX CrashReporter will display a string for each shared library if
// the shared library has an exported symbol named "__crashreporter_info__".

static std::mutex &
GetCrashReporterMutex()
{
    static std::mutex g_mutex;
    return g_mutex;
}

extern "C" {
    const char *__crashreporter_info__ = NULL;
}

asm(".desc ___crashreporter_info__, 0x10");

void
Host::SetCrashDescriptionWithFormat (const char *format, ...)
{
    static StreamString g_crash_description;
    std::lock_guard<std::mutex> guard(GetCrashReporterMutex());

    if (format)
    {
        va_list args;
        va_start (args, format);
        g_crash_description.GetString().clear();
        g_crash_description.PrintfVarArg(format, args);
        va_end (args);
        __crashreporter_info__ = g_crash_description.GetData();
    }
    else
    {
        __crashreporter_info__ = NULL;
    }
}

void
Host::SetCrashDescription (const char *cstr)
{
    std::lock_guard<std::mutex> guard(GetCrashReporterMutex());
    static std::string g_crash_description;
    if (cstr)
    {
        g_crash_description.assign (cstr);
        __crashreporter_info__ = g_crash_description.c_str();
    }
    else
    {
        __crashreporter_info__ = NULL;
    }
}

bool
Host::OpenFileInExternalEditor (const FileSpec &file_spec, uint32_t line_no)
{
#if defined(__arm__) || defined(__arm64__) || defined(__aarch64__)
    return false;
#else
    // We attach this to an 'odoc' event to specify a particular selection
    typedef struct {
        int16_t   reserved0;  // must be zero
        int16_t   fLineNumber;
        int32_t   fSelStart;
        int32_t   fSelEnd;
        uint32_t  reserved1;  // must be zero
        uint32_t  reserved2;  // must be zero
    } BabelAESelInfo;
    
    Log *log(lldb_private::GetLogIfAnyCategoriesSet (LIBLLDB_LOG_HOST));
    char file_path[PATH_MAX];
    file_spec.GetPath(file_path, PATH_MAX);
    CFCString file_cfstr (file_path, kCFStringEncodingUTF8);
    CFCReleaser<CFURLRef> file_URL (::CFURLCreateWithFileSystemPath (NULL, 
                                                                     file_cfstr.get(), 
                                                                     kCFURLPOSIXPathStyle, 
                                                                     false));
                                                                     
    if (log)
        log->Printf("Sending source file: \"%s\" and line: %d to external editor.\n", file_path, line_no);
    
    long error;	
    BabelAESelInfo file_and_line_info = 
    {
        0,                         // reserved0
        (int16_t)(line_no - 1),    // fLineNumber (zero based line number)
        1,                         // fSelStart
        1024,                      // fSelEnd
        0,                         // reserved1
        0                          // reserved2
    };

    AEKeyDesc file_and_line_desc;
    
    error = ::AECreateDesc (typeUTF8Text, 
                            &file_and_line_info, 
                            sizeof (file_and_line_info), 
                            &(file_and_line_desc.descContent));
    
    if (error != noErr)
    {
        if (log)
            log->Printf("Error creating AEDesc: %ld.\n", error);
        return false;
    }
    
    file_and_line_desc.descKey = keyAEPosition;
    
    static std::string g_app_name;
    static FSRef g_app_fsref;

    LSApplicationParameters app_params;
    ::memset (&app_params, 0, sizeof (app_params));
    app_params.flags = kLSLaunchDefaults | 
                       kLSLaunchDontAddToRecents | 
                       kLSLaunchDontSwitch;
    
    char *external_editor = ::getenv ("LLDB_EXTERNAL_EDITOR");
    
    if (external_editor)
    {
        if (log)
            log->Printf("Looking for external editor \"%s\".\n", external_editor);

        if (g_app_name.empty() || strcmp (g_app_name.c_str(), external_editor) != 0)
        {
            CFCString editor_name (external_editor, kCFStringEncodingUTF8);
            error = ::LSFindApplicationForInfo (kLSUnknownCreator, 
                                                NULL, 
                                                editor_name.get(), 
                                                &g_app_fsref, 
                                                NULL);
            
            // If we found the app, then store away the name so we don't have to re-look it up.
            if (error != noErr)
            {
                if (log)
                    log->Printf("Could not find External Editor application, error: %ld.\n", error);
                return false;
            }
                
        }
        app_params.application = &g_app_fsref;
    }

    ProcessSerialNumber psn;
    CFCReleaser<CFArrayRef> file_array(CFArrayCreate (NULL, (const void **) file_URL.ptr_address(false), 1, NULL));
    error = ::LSOpenURLsWithRole (file_array.get(), 
                                  kLSRolesAll, 
                                  &file_and_line_desc, 
                                  &app_params, 
                                  &psn, 
                                  1);
    
    AEDisposeDesc (&(file_and_line_desc.descContent));

    if (error != noErr)
    {
        if (log)
            log->Printf("LSOpenURLsWithRole failed, error: %ld.\n", error);

        return false;
    }

    return true;
#endif // #if !defined(__arm__) && !defined(__arm64__) && !defined(__aarch64__)
}

size_t
Host::GetEnvironment (StringList &env)
{
    char **host_env = *_NSGetEnviron();
    char *env_entry;
    size_t i;
    for (i=0; (env_entry = host_env[i]) != NULL; ++i)
        env.AppendString(env_entry);
    return i;
        
}

static bool
GetMacOSXProcessCPUType (ProcessInstanceInfo &process_info)
{
    if (process_info.ProcessIDIsValid())
    {
        // Make a new mib to stay thread safe
        int mib[CTL_MAXNAME]={0,};
        size_t mib_len = CTL_MAXNAME;
        if (::sysctlnametomib("sysctl.proc_cputype", mib, &mib_len)) 
            return false;
    
        mib[mib_len] = process_info.GetProcessID();
        mib_len++;

        cpu_type_t cpu, sub = 0;
        size_t len = sizeof(cpu);
        if (::sysctl (mib, mib_len, &cpu, &len, 0, 0) == 0)
        {
            switch (cpu)
            {
                case CPU_TYPE_I386:      sub = CPU_SUBTYPE_I386_ALL;     break;
                case CPU_TYPE_X86_64:    sub = CPU_SUBTYPE_X86_64_ALL;   break;

#if defined (CPU_TYPE_ARM64) && defined (CPU_SUBTYPE_ARM64_ALL)
                case CPU_TYPE_ARM64:     sub = CPU_SUBTYPE_ARM64_ALL;      break;
#endif

                case CPU_TYPE_ARM:
                    {
                        // Note that we fetched the cpu type from the PROCESS but we can't get a cpusubtype of the 
                        // process -- we can only get the host's cpu subtype.
                        uint32_t cpusubtype = 0;
                        len = sizeof(cpusubtype);
                        if (::sysctlbyname("hw.cpusubtype", &cpusubtype, &len, NULL, 0) == 0)
                            sub = cpusubtype;

                        bool host_cpu_is_64bit;
                        uint32_t is64bit_capable;
                        size_t is64bit_capable_len = sizeof (is64bit_capable);
                        if (sysctlbyname("hw.cpu64bit_capable", &is64bit_capable, &is64bit_capable_len, NULL, 0) == 0)
                            host_cpu_is_64bit = true;
                        else
                            host_cpu_is_64bit = false;

                        // if the host is an armv8 device, its cpusubtype will be in CPU_SUBTYPE_ARM64 numbering
                        // and we need to rewrite it to a reasonable CPU_SUBTYPE_ARM value instead.

                        if (host_cpu_is_64bit)
                        {
                            sub = CPU_SUBTYPE_ARM_V7;
                        }
                    }
                    break;

                default:
                    break;
            }
            process_info.GetArchitecture ().SetArchitecture (eArchTypeMachO, cpu, sub);
            return true;
        }
    }
    process_info.GetArchitecture().Clear();
    return false;
}

static bool
GetMacOSXProcessArgs (const ProcessInstanceInfoMatch *match_info_ptr,
                      ProcessInstanceInfo &process_info)
{
    if (process_info.ProcessIDIsValid())
    {
        int proc_args_mib[3] = { CTL_KERN, KERN_PROCARGS2, (int)process_info.GetProcessID() };

        size_t arg_data_size = 0;
        if (::sysctl (proc_args_mib, 3, nullptr, &arg_data_size, NULL, 0) || arg_data_size == 0)
            arg_data_size = 8192;

        // Add a few bytes to the calculated length, I know we need to add at least one byte
        // to this number otherwise we get junk back, so add 128 just in case...
        DataBufferHeap arg_data(arg_data_size+128, 0);
        arg_data_size = arg_data.GetByteSize();
        if (::sysctl (proc_args_mib, 3, arg_data.GetBytes(), &arg_data_size , NULL, 0) == 0)
        {
            DataExtractor data (arg_data.GetBytes(), arg_data_size, endian::InlHostByteOrder(), sizeof(void *));
            lldb::offset_t offset = 0;
            uint32_t argc = data.GetU32 (&offset);
            llvm::Triple &triple = process_info.GetArchitecture().GetTriple();
            const llvm::Triple::ArchType triple_arch = triple.getArch();
            const bool check_for_ios_simulator = (triple_arch == llvm::Triple::x86 || triple_arch == llvm::Triple::x86_64);
            const char *cstr = data.GetCStr (&offset);
            if (cstr)
            {
                process_info.GetExecutableFile().SetFile(cstr, false);

                if (match_info_ptr == NULL || 
                    NameMatches (process_info.GetExecutableFile().GetFilename().GetCString(),
                                 match_info_ptr->GetNameMatchType(),
                                 match_info_ptr->GetProcessInfo().GetName()))
                {
                    // Skip NULLs
                    while (1)
                    {
                        const uint8_t *p = data.PeekData(offset, 1);
                        if ((p == NULL) || (*p != '\0'))
                            break;
                        ++offset;
                    }
                    // Now extract all arguments
                    Args &proc_args = process_info.GetArguments();
                    for (int i=0; i<static_cast<int>(argc); ++i)
                    {
                        cstr = data.GetCStr(&offset);
                        if (cstr)
                            proc_args.AppendArgument(cstr);
                    }
                    
                    Args &proc_env = process_info.GetEnvironmentEntries ();
                    while ((cstr = data.GetCStr(&offset)))
                    {
                        if (cstr[0] == '\0')
                            break;
                        
                        if (check_for_ios_simulator)
                        {
                            if (strncmp(cstr, "SIMULATOR_UDID=", strlen("SIMULATOR_UDID=")) == 0)
                                process_info.GetArchitecture().GetTriple().setOS(llvm::Triple::IOS);
                            else
                                process_info.GetArchitecture().GetTriple().setOS(llvm::Triple::MacOSX);
                        }

                        proc_env.AppendArgument(cstr);
                    }
                    return true;
                }
            }
        }
    }
    return false;
}

static bool
GetMacOSXProcessUserAndGroup (ProcessInstanceInfo &process_info)
{
    if (process_info.ProcessIDIsValid())
    {
        int mib[4];
        mib[0] = CTL_KERN;
        mib[1] = KERN_PROC;
        mib[2] = KERN_PROC_PID;
        mib[3] = process_info.GetProcessID();
        struct kinfo_proc proc_kinfo;
        size_t proc_kinfo_size = sizeof(struct kinfo_proc);

        if (::sysctl (mib, 4, &proc_kinfo, &proc_kinfo_size, NULL, 0) == 0)
        {
            if (proc_kinfo_size > 0)
            {
                process_info.SetParentProcessID (proc_kinfo.kp_eproc.e_ppid);
                process_info.SetUserID (proc_kinfo.kp_eproc.e_pcred.p_ruid);
                process_info.SetGroupID (proc_kinfo.kp_eproc.e_pcred.p_rgid);
                process_info.SetEffectiveUserID (proc_kinfo.kp_eproc.e_ucred.cr_uid);
                if (proc_kinfo.kp_eproc.e_ucred.cr_ngroups > 0)
                    process_info.SetEffectiveGroupID (proc_kinfo.kp_eproc.e_ucred.cr_groups[0]);
                else
                    process_info.SetEffectiveGroupID (UINT32_MAX);            
                return true;
            }
        }
    }
    process_info.SetParentProcessID (LLDB_INVALID_PROCESS_ID);
    process_info.SetUserID (UINT32_MAX);
    process_info.SetGroupID (UINT32_MAX);
    process_info.SetEffectiveUserID (UINT32_MAX);
    process_info.SetEffectiveGroupID (UINT32_MAX);            
    return false;
}


uint32_t
Host::FindProcesses (const ProcessInstanceInfoMatch &match_info, ProcessInstanceInfoList &process_infos)
{
    std::vector<struct kinfo_proc> kinfos;
    
    int mib[3] = { CTL_KERN, KERN_PROC, KERN_PROC_ALL };
    
    size_t pid_data_size = 0;
    if (::sysctl (mib, 4, NULL, &pid_data_size, NULL, 0) != 0)
        return 0;
    
    // Add a few extra in case a few more show up
    const size_t estimated_pid_count = (pid_data_size / sizeof(struct kinfo_proc)) + 10;

    kinfos.resize (estimated_pid_count);
    pid_data_size = kinfos.size() * sizeof(struct kinfo_proc);
    
    if (::sysctl (mib, 4, &kinfos[0], &pid_data_size, NULL, 0) != 0)
        return 0;

    const size_t actual_pid_count = (pid_data_size / sizeof(struct kinfo_proc));

    bool all_users = match_info.GetMatchAllUsers();
    const lldb::pid_t our_pid = getpid();
    const uid_t our_uid = getuid();
    for (size_t i = 0; i < actual_pid_count; i++)
    {
        const struct kinfo_proc &kinfo = kinfos[i];
        
        bool kinfo_user_matches = false;
        if (all_users)
            kinfo_user_matches = true;
        else
            kinfo_user_matches = kinfo.kp_eproc.e_pcred.p_ruid == our_uid;

        // Special case, if lldb is being run as root we can attach to anything.
        if (our_uid == 0)
          kinfo_user_matches = true;

        if (kinfo_user_matches == false         || // Make sure the user is acceptable
            static_cast<lldb::pid_t>(kinfo.kp_proc.p_pid) == our_pid || // Skip this process
            kinfo.kp_proc.p_pid == 0            || // Skip kernel (kernel pid is zero)
            kinfo.kp_proc.p_stat == SZOMB       || // Zombies are bad, they like brains...
            kinfo.kp_proc.p_flag & P_TRACED     || // Being debugged?
            kinfo.kp_proc.p_flag & P_WEXIT      || // Working on exiting?
            kinfo.kp_proc.p_flag & P_TRANSLATED)   // Skip translated ppc (Rosetta)
            continue;

        ProcessInstanceInfo process_info;
        process_info.SetProcessID (kinfo.kp_proc.p_pid);
        process_info.SetParentProcessID (kinfo.kp_eproc.e_ppid);
        process_info.SetUserID (kinfo.kp_eproc.e_pcred.p_ruid);
        process_info.SetGroupID (kinfo.kp_eproc.e_pcred.p_rgid);
        process_info.SetEffectiveUserID (kinfo.kp_eproc.e_ucred.cr_uid);
        if (kinfo.kp_eproc.e_ucred.cr_ngroups > 0)
            process_info.SetEffectiveGroupID (kinfo.kp_eproc.e_ucred.cr_groups[0]);
        else
            process_info.SetEffectiveGroupID (UINT32_MAX);            

        // Make sure our info matches before we go fetch the name and cpu type
        if (match_info.Matches (process_info))
        {
            // Get CPU type first so we can know to look for iOS simulator is we have x86 or x86_64
            if (GetMacOSXProcessCPUType (process_info))
            {
                if (GetMacOSXProcessArgs (&match_info, process_info))
                {
                    if (match_info.Matches (process_info))
                        process_infos.Append (process_info);
                }
            }
        }
    }    
    return process_infos.GetSize();
}

bool
Host::GetProcessInfo (lldb::pid_t pid, ProcessInstanceInfo &process_info)
{
    process_info.SetProcessID(pid);
    bool success = false;

    // Get CPU type first so we can know to look for iOS simulator is we have x86 or x86_64
    if (GetMacOSXProcessCPUType (process_info))
        success = true;
    
    if (GetMacOSXProcessArgs (NULL, process_info))
        success = true;
    
    if (GetMacOSXProcessUserAndGroup (process_info))
        success = true;
    
    if (success)
        return true;
    
    process_info.Clear();
    return false;
}

#if !NO_XPC_SERVICES
static void
PackageXPCArguments (xpc_object_t message, const char *prefix, const Args& args)
{
    size_t count = args.GetArgumentCount();
    char buf[50]; // long enough for 'argXXX'
    memset(buf, 0, 50);
    sprintf(buf, "%sCount", prefix);
	xpc_dictionary_set_int64(message, buf, count);
    for (size_t i=0; i<count; i++) {
        memset(buf, 0, 50);
        sprintf(buf, "%s%zi", prefix, i);
        xpc_dictionary_set_string(message, buf, args.GetArgumentAtIndex(i));
    }
}

/*
 A valid authorizationRef means that 
    - there is the LaunchUsingXPCRightName rights in the /etc/authorization
    - we have successfully copied the rights to be send over the XPC wire
 Once obtained, it will be valid for as long as the process lives.
 */
static AuthorizationRef authorizationRef = NULL;
static Error
getXPCAuthorization (ProcessLaunchInfo &launch_info)
{
    Error error;
    Log *log(lldb_private::GetLogIfAllCategoriesSet (LIBLLDB_LOG_HOST | LIBLLDB_LOG_PROCESS));
    
    if ((launch_info.GetUserID() == 0) && !authorizationRef)
    {
        OSStatus createStatus = AuthorizationCreate(NULL, kAuthorizationEmptyEnvironment, kAuthorizationFlagDefaults, &authorizationRef);
        if (createStatus != errAuthorizationSuccess)
        {
            error.SetError(1, eErrorTypeGeneric);
            error.SetErrorString("Can't create authorizationRef.");
            if (log)
            {
                error.PutToLog(log, "%s", error.AsCString());
            }
            return error;
        }
        
        OSStatus rightsStatus = AuthorizationRightGet(LaunchUsingXPCRightName, NULL);
        if (rightsStatus != errAuthorizationSuccess)
        {
            // No rights in the security database, Create it with the right prompt.
            CFStringRef prompt = CFSTR("Xcode is trying to take control of a root process.");
            CFStringRef keys[] = { CFSTR("en") };
            CFTypeRef values[] = { prompt };
            CFDictionaryRef promptDict = CFDictionaryCreate(kCFAllocatorDefault, (const void **)keys, (const void **)values, 1, &kCFCopyStringDictionaryKeyCallBacks, &kCFTypeDictionaryValueCallBacks);
            
            CFStringRef keys1[] = { CFSTR("class"), CFSTR("group"), CFSTR("comment"),               CFSTR("default-prompt"), CFSTR("shared") };
            CFTypeRef values1[] = { CFSTR("user"),  CFSTR("admin"), CFSTR(LaunchUsingXPCRightName), promptDict,              kCFBooleanFalse };
            CFDictionaryRef dict = CFDictionaryCreate(kCFAllocatorDefault, (const void **)keys1, (const void **)values1, 5, &kCFCopyStringDictionaryKeyCallBacks, &kCFTypeDictionaryValueCallBacks);
            rightsStatus = AuthorizationRightSet(authorizationRef, LaunchUsingXPCRightName, dict, NULL, NULL, NULL);
            CFRelease(promptDict);
            CFRelease(dict);
        }
            
        OSStatus copyRightStatus = errAuthorizationDenied;
        if (rightsStatus == errAuthorizationSuccess)
        {
            AuthorizationItem item1 = { LaunchUsingXPCRightName, 0, NULL, 0 };
            AuthorizationItem items[] = {item1};
            AuthorizationRights requestedRights = {1, items };
            AuthorizationFlags authorizationFlags = kAuthorizationFlagInteractionAllowed | kAuthorizationFlagExtendRights;
            copyRightStatus = AuthorizationCopyRights(authorizationRef, &requestedRights, kAuthorizationEmptyEnvironment, authorizationFlags, NULL);
        }
        
        if (copyRightStatus != errAuthorizationSuccess)
        {
            // Eventually when the commandline supports running as root and the user is not
            // logged in in the current audit session, we will need the trick in gdb where
            // we ask the user to type in the root passwd in the terminal.
            error.SetError(2, eErrorTypeGeneric);
            error.SetErrorStringWithFormat("Launching as root needs root authorization.");
            if (log)
            {
                error.PutToLog(log, "%s", error.AsCString());
            }
            
            if (authorizationRef)
            {
                AuthorizationFree(authorizationRef, kAuthorizationFlagDefaults);
                authorizationRef = NULL;
            }
        }
    }

    return error;
}
#endif

static Error
LaunchProcessXPC(const char *exe_path, ProcessLaunchInfo &launch_info, lldb::pid_t &pid)
{
#if !NO_XPC_SERVICES
    Error error = getXPCAuthorization(launch_info);
    if (error.Fail())
        return error;
    
    Log *log(lldb_private::GetLogIfAllCategoriesSet (LIBLLDB_LOG_HOST | LIBLLDB_LOG_PROCESS));
    
    uid_t requested_uid = launch_info.GetUserID();
    const char *xpc_service  = nil;
    bool send_auth = false;
    AuthorizationExternalForm extForm;
    if (requested_uid == 0)
    {
        if (AuthorizationMakeExternalForm(authorizationRef, &extForm) == errAuthorizationSuccess)
        {
            send_auth = true;
        }
        else
        {
            error.SetError(3, eErrorTypeGeneric);
            error.SetErrorStringWithFormat("Launching root via XPC needs to externalize authorization reference.");
            if (log)
            {
                error.PutToLog(log, "%s", error.AsCString());
            }
            return error;
        }
        xpc_service = LaunchUsingXPCRightName;
    }
    else
    {
        error.SetError(4, eErrorTypeGeneric);
        error.SetErrorStringWithFormat("Launching via XPC is only currently available for root.");
        if (log)
        {
            error.PutToLog(log, "%s", error.AsCString());
        }
        return error;
    }
    
    xpc_connection_t conn = xpc_connection_create(xpc_service, NULL);
    
	xpc_connection_set_event_handler(conn, ^(xpc_object_t event) {
        xpc_type_t	type = xpc_get_type(event);
        
        if (type == XPC_TYPE_ERROR) {
            if (event == XPC_ERROR_CONNECTION_INTERRUPTED) {
                // The service has either canceled itself, crashed, or been terminated.
                // The XPC connection is still valid and sending a message to it will re-launch the service.
                // If the service is state-full, this is the time to initialize the new service.
                return;
            } else if (event == XPC_ERROR_CONNECTION_INVALID) {
                // The service is invalid. Either the service name supplied to xpc_connection_create() is incorrect
                // or we (this process) have canceled the service; we can do any cleanup of application state at this point.
                // printf("Service disconnected");
                return;
            } else {
                // printf("Unexpected error from service: %s", xpc_dictionary_get_string(event, XPC_ERROR_KEY_DESCRIPTION));
            }
            
        } else {
            // printf("Received unexpected event in handler");
        }
    });
    
    xpc_connection_set_finalizer_f (conn, xpc_finalizer_t(xpc_release));
	xpc_connection_resume (conn);
    xpc_object_t message = xpc_dictionary_create (nil, nil, 0);
    
    if (send_auth)
    {
        xpc_dictionary_set_data(message, LauncherXPCServiceAuthKey, extForm.bytes, sizeof(AuthorizationExternalForm));
    }
    
    PackageXPCArguments(message, LauncherXPCServiceArgPrefxKey, launch_info.GetArguments());
    PackageXPCArguments(message, LauncherXPCServiceEnvPrefxKey, launch_info.GetEnvironmentEntries());
    
    // Posix spawn stuff.
    xpc_dictionary_set_int64(message, LauncherXPCServiceCPUTypeKey, launch_info.GetArchitecture().GetMachOCPUType());
    xpc_dictionary_set_int64(message, LauncherXPCServicePosixspawnFlagsKey, Host::GetPosixspawnFlags(launch_info));
    const FileAction *file_action = launch_info.GetFileActionForFD(STDIN_FILENO);
    if (file_action && file_action->GetPath())
    {
        xpc_dictionary_set_string(message, LauncherXPCServiceStdInPathKeyKey, file_action->GetPath());
    }
    file_action = launch_info.GetFileActionForFD(STDOUT_FILENO);
    if (file_action && file_action->GetPath())
    {
        xpc_dictionary_set_string(message, LauncherXPCServiceStdOutPathKeyKey, file_action->GetPath());
    }
    file_action = launch_info.GetFileActionForFD(STDERR_FILENO);
    if (file_action && file_action->GetPath())
    {
        xpc_dictionary_set_string(message, LauncherXPCServiceStdErrPathKeyKey, file_action->GetPath());
    }
    
    xpc_object_t reply = xpc_connection_send_message_with_reply_sync(conn, message);
    xpc_type_t returnType = xpc_get_type(reply);
    if (returnType == XPC_TYPE_DICTIONARY)
    {
        pid = xpc_dictionary_get_int64(reply, LauncherXPCServiceChildPIDKey);
        if (pid == 0)
        {
            int errorType = xpc_dictionary_get_int64(reply, LauncherXPCServiceErrorTypeKey);
            int errorCode = xpc_dictionary_get_int64(reply, LauncherXPCServiceCodeTypeKey);
            
            error.SetError(errorCode, eErrorTypeGeneric);
            error.SetErrorStringWithFormat("Problems with launching via XPC. Error type : %i, code : %i", errorType, errorCode);
            if (log)
            {
                error.PutToLog(log, "%s", error.AsCString());
            }
            
            if (authorizationRef)
            {
                AuthorizationFree(authorizationRef, kAuthorizationFlagDefaults);
                authorizationRef = NULL;
            }
        }
    }
    else if (returnType == XPC_TYPE_ERROR)
    {
        error.SetError(5, eErrorTypeGeneric);
        error.SetErrorStringWithFormat("Problems with launching via XPC. XPC error : %s", xpc_dictionary_get_string(reply, XPC_ERROR_KEY_DESCRIPTION));
        if (log)
        {
            error.PutToLog(log, "%s", error.AsCString());
        }
    }
    
    return error;
#else
    Error error;
    return error;
#endif
}

static bool
ShouldLaunchUsingXPC(ProcessLaunchInfo &launch_info)
{
    bool result = false;

#if !NO_XPC_SERVICES    
    bool launchingAsRoot = launch_info.GetUserID() == 0;
    bool currentUserIsRoot = HostInfo::GetEffectiveUserID() == 0;
    
    if (launchingAsRoot && !currentUserIsRoot)
    {
        // If current user is already root, we don't need XPC's help.
        result = true;
    }
#endif
    
    return result;
}

Error
Host::LaunchProcess (ProcessLaunchInfo &launch_info)
{
    Error error;
    char exe_path[PATH_MAX];
    PlatformSP host_platform_sp (Platform::GetHostPlatform ());

    ModuleSpec exe_module_spec(launch_info.GetExecutableFile(), launch_info.GetArchitecture());

    FileSpec::FileType file_type = exe_module_spec.GetFileSpec().GetFileType();
    if (file_type != FileSpec::eFileTypeRegular)
    {
        lldb::ModuleSP exe_module_sp;
        error = host_platform_sp->ResolveExecutable (exe_module_spec,
                                                     exe_module_sp,
                                                     NULL);
        
        if (error.Fail())
            return error;
        
        if (exe_module_sp)
            exe_module_spec.GetFileSpec() = exe_module_sp->GetFileSpec();
    }
    
    if (exe_module_spec.GetFileSpec().Exists())
    {
        exe_module_spec.GetFileSpec().GetPath (exe_path, sizeof(exe_path));
    }
    else
    {
        launch_info.GetExecutableFile().GetPath (exe_path, sizeof(exe_path));
        error.SetErrorStringWithFormat ("executable doesn't exist: '%s'", exe_path);
        return error;
    }
    
    if (launch_info.GetFlags().Test (eLaunchFlagLaunchInTTY))
    {
#if !defined(__arm__) && !defined(__arm64__) && !defined(__aarch64__)
        return LaunchInNewTerminalWithAppleScript (exe_path, launch_info);
#else
        error.SetErrorString ("launching a process in a new terminal is not supported on iOS devices");
        return error;
#endif
    }

    lldb::pid_t pid = LLDB_INVALID_PROCESS_ID;

    if (ShouldLaunchUsingXPC(launch_info))
    {
        error = LaunchProcessXPC(exe_path, launch_info, pid);
    }
    else
    {
        error = LaunchProcessPosixSpawn(exe_path, launch_info, pid);
    }
    
    if (pid != LLDB_INVALID_PROCESS_ID)
    {
        // If all went well, then set the process ID into the launch info
        launch_info.SetProcessID(pid);
        
        // Make sure we reap any processes we spawn or we will have zombies.
        if (!launch_info.MonitorProcess())
        {
            const bool monitor_signals = false;
            Host::MonitorChildProcessCallback callback = nullptr;
            
            if (!launch_info.GetFlags().Test(lldb::eLaunchFlagDontSetExitStatus))
                callback = Process::SetProcessExitStatus;

            StartMonitoringChildProcess (callback,
                                         pid, 
                                         monitor_signals);
        }
    }
    else
    {
        // Invalid process ID, something didn't go well
        if (error.Success())
            error.SetErrorString ("process launch failed for unknown reasons");
    }
    return error;
}

Error
Host::ShellExpandArguments (ProcessLaunchInfo &launch_info)
{
    Error error;
    if (launch_info.GetFlags().Test(eLaunchFlagShellExpandArguments))
    {
        FileSpec expand_tool_spec;
        if (!HostInfo::GetLLDBPath(lldb::ePathTypeSupportExecutableDir, expand_tool_spec))
        {
            error.SetErrorString("could not get support executable directory for lldb-argdumper tool");
            return error;
        }
        expand_tool_spec.AppendPathComponent("lldb-argdumper");
        if (!expand_tool_spec.Exists())
        {
            error.SetErrorStringWithFormat("could not find the lldb-argdumper tool: %s", expand_tool_spec.GetPath().c_str());
            return error;
        }
        
        StreamString expand_tool_spec_stream;
        expand_tool_spec_stream.Printf("\"%s\"",expand_tool_spec.GetPath().c_str());

        Args expand_command(expand_tool_spec_stream.GetData());
        expand_command.AppendArguments (launch_info.GetArguments());
        
        int status;
        std::string output;
        FileSpec cwd(launch_info.GetWorkingDirectory());
        if (!cwd.Exists())
        {
            char *wd = getcwd(nullptr, 0);
            if (wd == nullptr)
            {
                error.SetErrorStringWithFormat("cwd does not exist; cannot launch with shell argument expansion");
                return error;
            }
            else
            {
                FileSpec working_dir(wd, false);
                free(wd);
                launch_info.SetWorkingDirectory(working_dir);

            }
        }
        RunShellCommand(expand_command, cwd, &status, nullptr, &output, 10);
        
        if (status != 0)
        {
            error.SetErrorStringWithFormat("lldb-argdumper exited with error %d", status);
            return error;
        }
        
        auto data_sp = StructuredData::ParseJSON(output);
        if (!data_sp)
        {
            error.SetErrorString("invalid JSON");
            return error;
        }
        
        auto dict_sp = data_sp->GetAsDictionary();
        if (!data_sp)
        {
            error.SetErrorString("invalid JSON");
            return error;
        }
        
        auto args_sp = dict_sp->GetObjectForDotSeparatedPath("arguments");
        if (!args_sp)
        {
            error.SetErrorString("invalid JSON");
            return error;
        }

        auto args_array_sp = args_sp->GetAsArray();
        if (!args_array_sp)
        {
            error.SetErrorString("invalid JSON");
            return error;
        }
        
        launch_info.GetArguments().Clear();
        
        for (size_t i = 0;
             i < args_array_sp->GetSize();
             i++)
        {
            auto item_sp = args_array_sp->GetItemAtIndex(i);
            if (!item_sp)
                continue;
            auto str_sp = item_sp->GetAsString();
            if (!str_sp)
                continue;
            
            launch_info.GetArguments().AppendArgument(str_sp->GetValue().c_str());
        }
    }
    
    return error;
}

HostThread
Host::StartMonitoringChildProcess(const Host::MonitorChildProcessCallback &callback, lldb::pid_t pid,
                                  bool monitor_signals)
{
    unsigned long mask = DISPATCH_PROC_EXIT;
    if (monitor_signals)
        mask |= DISPATCH_PROC_SIGNAL;

    Log *log(lldb_private::GetLogIfAnyCategoriesSet (LIBLLDB_LOG_HOST | LIBLLDB_LOG_PROCESS));


    dispatch_source_t source = ::dispatch_source_create (DISPATCH_SOURCE_TYPE_PROC,
                                                         pid,
                                                         mask,
                                                         ::dispatch_get_global_queue (DISPATCH_QUEUE_PRIORITY_DEFAULT,0));

    if (log)
        log->Printf("Host::StartMonitoringChildProcess "
                    "(callback, pid=%i, monitor_signals=%i) "
                    "source = %p\n",
                    static_cast<int>(pid), monitor_signals, reinterpret_cast<void *>(source));

    if (source)
    {
<<<<<<< HEAD
        Host::MonitorChildProcessCallback callback_copy = callback;
=======
#ifndef __clang_analyzer__
        // This works around a bug in the static analyzer where it claims "dispatch_release" isn't a valid identifier.
>>>>>>> 969e9c06
        ::dispatch_source_set_cancel_handler (source, ^{
            ::dispatch_release (source);
        });
#endif
        ::dispatch_source_set_event_handler (source, ^{

            int status= 0;
            int wait_pid = 0;
            bool cancel = false;
            bool exited = false;
            do
            {
                wait_pid = ::waitpid (pid, &status, 0);
            } while (wait_pid < 0 && errno == EINTR);

            if (wait_pid >= 0)
            {
                int signal = 0;
                int exit_status = 0;
                const char *status_cstr = NULL;
                if (WIFSTOPPED(status))
                {
                    signal = WSTOPSIG(status);
                    status_cstr = "STOPPED";
                }
                else if (WIFEXITED(status))
                {
                    exit_status = WEXITSTATUS(status);
                    status_cstr = "EXITED";
                    exited = true;
                }
                else if (WIFSIGNALED(status))
                {
                    signal = WTERMSIG(status);
                    status_cstr = "SIGNALED";
                    exited = true;
                    exit_status = -1;
                }
                else
                {
                    status_cstr = "???";
                }

                if (log)
                    log->Printf ("::waitpid (pid = %llu, &status, 0) => pid = %i, status = 0x%8.8x (%s), signal = %i, exit_status = %i",
                                 pid,
                                 wait_pid,
                                 status,
                                 status_cstr,
                                 signal,
                                 exit_status);

                if (callback_copy)
                    cancel = callback_copy(pid, exited, signal, exit_status);

                if (exited || cancel)
                {
                    ::dispatch_source_cancel(source);
                }
            }
        });

        ::dispatch_resume (source);
    }
    return HostThread();
}

//----------------------------------------------------------------------
// Log to both stderr and to ASL Logging when running on MacOSX.
//----------------------------------------------------------------------
void
Host::SystemLog (SystemLogType type, const char *format, va_list args)
{
    if (format && format[0])
    {
        static aslmsg g_aslmsg = NULL;
        if (g_aslmsg == NULL)
        {
            g_aslmsg = ::asl_new (ASL_TYPE_MSG);
            char asl_key_sender[PATH_MAX];
            snprintf(asl_key_sender, sizeof(asl_key_sender), "com.apple.LLDB.framework");
            ::asl_set (g_aslmsg, ASL_KEY_SENDER, asl_key_sender);
        }
        
        // Copy the va_list so we can log this message twice
        va_list copy_args;
        va_copy (copy_args, args);
        // Log to stderr
        ::vfprintf (stderr, format, copy_args);
        va_end (copy_args);

        int asl_level;
        switch (type)
        {
            case eSystemLogError:
                asl_level = ASL_LEVEL_ERR;
                break;
                
            case eSystemLogWarning:
                asl_level = ASL_LEVEL_WARNING;
                break;
        }
        
        // Log to ASL
        ::asl_vlog (NULL, g_aslmsg, asl_level, format, args);
    }
}

lldb::DataBufferSP
Host::GetAuxvData(lldb_private::Process *process)
{
    return lldb::DataBufferSP();
}<|MERGE_RESOLUTION|>--- conflicted
+++ resolved
@@ -1472,12 +1472,9 @@
 
     if (source)
     {
-<<<<<<< HEAD
         Host::MonitorChildProcessCallback callback_copy = callback;
-=======
 #ifndef __clang_analyzer__
         // This works around a bug in the static analyzer where it claims "dispatch_release" isn't a valid identifier.
->>>>>>> 969e9c06
         ::dispatch_source_set_cancel_handler (source, ^{
             ::dispatch_release (source);
         });
